import aiohttp
import asyncio
import contextlib
import discord
import re
import time
from datetime import datetime
from enum import Flag, auto
from functools import reduce, partial
from html import unescape
from io import BytesIO
from operator import or_
from typing import Optional, Union

# pylint: disable=E0611
from sans.errors import HTTPException, NotFound
from sans.api import Api
from sans.utils import pretty_string

from redbot.core import checks, commands, Config, version_info as red_version
from redbot.core.utils.chat_formatting import pagify, escape

# pylint: disable=E0401
from cog_shared.proxyembed import ProxyEmbed

listener = getattr(commands.Cog, "listener", lambda: lambda x: x)


LINK_RE = re.compile(
    r"(?i)\b(?:https?:\/\/)?(?:www\.)?nationstates\.net\/(?:(nation|region)=)?([-\w\s]+)\b"
)
WA_RE = re.compile(r"(?i)\b(UN|GA|SC)R?#(\d+)\b")
ZDAY_EPOCHS = (1572465600, 1572584400 + 604800)


class Options(Flag):
    @classmethod
    def convert(cls, argument: str) -> "Options":
        argument = argument.upper().rstrip("S")
        try:
            return cls[argument]
        except KeyError as ke:
            raise commands.BadArgument() from ke

    @classmethod
    def collapse(cls, *args: "Options", default: Union["Options", int] = 0):
        if not args:
            return cls(default)
        return cls(reduce(or_, args))


class WA(Options):
    ALL = -1
    NONE = 0
    TEXT = auto()
    VOTE = auto()
    NATION = auto()
    DELEGATE = auto()


def link_extract(link: str, *, expected):
    match = LINK_RE.match(link)
    if not match:
        return link
    if (match.group(1) or "nation").lower() != expected.lower():
        raise commands.BadArgument()
    return match.group(2)


class NationStates(commands.Cog):

    # __________ INIT __________

    def __init__(self, bot):
        super().__init__()
        Api.loop = bot.loop
        self.bot = bot
        self.config = Config.get_conf(self, identifier=2_113_674_295, force_registration=True)
        self.config.register_global(agent=None)

    async def initialize(self):
        agent = await self.config.agent()
        if not agent:
            if not self.bot.owner_id:
                # always False but forces owner_id to be filled
                await self.bot.is_owner(discord.Object(id=None))
            owner_id = self.bot.owner_id
            # only make the user_info request if necessary
            agent = str(self.bot.get_user(owner_id) or await self.bot.fetch_user(owner_id))
        Api.agent = f"{agent} Red-DiscordBot/{red_version}"

    def cog_check(self, ctx):
        # this will also cause `[p]agent` to be blocked but this is intended
        if ctx.cog is not self:
            return True
        xra = Api.xra
        if xra:
            raise commands.CommandOnCooldown(None, time.time() - xra)
        return True

    def cog_command_error(self, ctx, error):
        # not a coro but returns one anyway
        original = getattr(error, "original", None)
        if original:
            if isinstance(original, asyncio.TimeoutError):
                return ctx.send("Request timed out.")
            if isinstance(original, HTTPException):
                return ctx.send(f"{original.status}: {original.message}")
        return ctx.bot.on_command_error(ctx, error, unhandled_by_cog=True)

    # __________ UTILS __________

    @staticmethod
    def _illion(num):
        illion = ("million", "billion", "trillion", "quadrillion")
        num = float(num)
        index = 0
        while num >= 1000:
            index += 1
            num /= 1000
        return "{} {}".format(round(num, 3), illion[index])

    @staticmethod
    def _is_zday(snowflake: discord.abc.Snowflake):
        epoch = snowflake.created_at.timestamp()
        return epoch >= ZDAY_EPOCHS[0] and epoch < ZDAY_EPOCHS[1]

    # __________ LISTENERS __________

    @listener()
    async def on_message(self, message):
        if message.author.bot:
            return
        ctx = await self.bot.get_context(message)
        if ctx.valid:
            return
        index = ["un", "ga", "sc"]
        for match in WA_RE.finditer(message.content):
            council = index.index(match.group(1).lower())
            res_id = match.group(2)
            if council == 0:
                await ctx.send(
                    f"https://www.nationstates.net/page=WA_past_resolution/id={res_id}/un=1"
                )
                continue
            ctx.invoked_with = match.group(1).lower()
            await ctx.invoke(self.wa, int(res_id))

    # __________ STANDARD __________

    @commands.command()
    @commands.cooldown(2, 3600)
    @checks.is_owner()
    async def agent(self, ctx, *, agent: str):
        """
        Sets the user agent.
        
        Recommendations: https://www.nationstates.net/pages/api.html#terms
        Defaults to your username#hash
        """
        Api.agent = f"{agent} Red-DiscordBot/{red_version}"
        await self.config.agent.set(agent)
        await ctx.send(f"Agent set: {Api.agent}")

    @commands.command()
    async def nation(self, ctx, *, nation: partial(link_extract, expected="nation")):
        """Retrieves general info about a specified NationStates nation"""
        api: Api = Api(
            "census category dbid demonym2plural",
            "flag founded freedom fullname",
            "influence lastlogin motto name",
            "population region wa zombie",
            nation=nation,
            mode="score",
            scale="65 66",
        )
        try:
            root = await api
        except NotFound:
            nation = api["nation"]
            embed = ProxyEmbed(
                title=nation.replace("_", " ").title(),
                url="https://www.nationstates.net/page="
                "boneyard?nation={}".format("_".join(nation.split()).lower()),
                description="This nation does not exist.",
            )
            embed.set_author(name="NationStates", url="https://www.nationstates.net/")
            embed.set_thumbnail(url="http://i.imgur.com/Pp1zO19.png")
            return await embed.send_to(ctx)
        endo = root.find("CENSUS/SCALE[@id='66']/SCORE").pyval
        if endo == 1:
            endo = "{:.0f} endorsement".format(endo)
        else:
            endo = "{:.0f} endorsements".format(endo)
        founded = root.FOUNDED.pyval or "in Antiquity"
        embed = ProxyEmbed(
            title=root.FULLNAME.pyval,
            url="https://www.nationstates.net/nation={}".format(root.get("id")),
            description="[{}](https://www.nationstates.net/region={})"
            " | {} {} | Founded {}".format(
                root.REGION.pyval,
                "_".join(root.REGION.text.lower().split()),
                self._illion(root.POPULATION.pyval),
                root["DEMONYM2PLURAL"].pyval,
                founded,
            ),
            timestamp=datetime.utcfromtimestamp(root.LASTLOGIN.pyval),
            colour=0x8BBC21 if self._is_zday(ctx.message) else await ctx.embed_colour(),
        )
        embed.set_author(name="NationStates", url="https://www.nationstates.net/")
        embed.set_thumbnail(url=root.FLAG.pyval)
        embed.add_field(
            name=root.CATEGORY.pyval,
            value="{}\t|\t{}\t|\t{}".format(
                root.find("FREEDOM/CIVILRIGHTS"),
                root.find("FREEDOM/ECONOMY"),
                root.find("FREEDOM/POLITICALFREEDOM"),
            ),
            inline=False,
        )
        embed.add_field(
            name=root.UNSTATUS.pyval,
            value="{} | {:.0f} influence ({})".format(
                endo, root.find("CENSUS/SCALE[@id='65']/SCORE").pyval, root.INFLUENCE.pyval
            ),
            inline=False,
        )
        if self._is_zday(ctx.message):
            embed.add_field(
                name="{}{}".format(
                    (root.find("ZOMBIE/ZACTION") or "No Action").title(),
                    " (Unintended)" if root.find("ZOMBIE/ZACTIONINTENDED") else "",
                ),
                value="Survivors: {} | Zombies: {} | Dead: {}".format(
                    self._illion(root.find("ZOMBIE/SURVIVORS")),
                    self._illion(root.find("ZOMBIE/ZOMBIES")),
                    self._illion(root.find("ZOMBIE/DEAD")),
                ),
                inline=False,
            )
        embed.add_field(
            name="Cards",
            value=(
                "[{0}'s Deck](https://www.nationstates.net/page=deck/nation={1})\t|"
                "\t[{0}'s Card](https://www.nationstates.net/page=deck/card={2})".format(
                    root.NAME.pyval, root.get("id"), root.DBID.pyval
                )
            ),
        )
        embed.set_footer(text="Last Active")
        await embed.send_to(ctx)

    @commands.command()
    async def region(self, ctx, *, region: partial(link_extract, expected="region")):
        """Retrieves general info about a specified NationStates region"""
        api: Api = Api(
            "delegate delegateauth delegatevotes flag founded founder founderauth lastupdate name numnations power tags zombie",
            region=region,
        )
        try:
            root = await api
        except NotFound:
            region = api["region"]
            embed = ProxyEmbed(
                title=region.replace("_", " ").title(), description="This region does not exist."
            )
            embed.set_author(name="NationStates", url="https://www.nationstates.net/")
            return await embed.send_to(ctx)
        if root.DELEGATE.pyval == 0:
            delvalue = "No Delegate"
        else:
            endo = root.DELEGATEVOTES.pyval - 1
            if endo == 1:
                endo = "{:.0f} endorsement".format(endo)
            else:
                endo = "{:.0f} endorsements".format(endo)
            delvalue = "[{}](https://www.nationstates.net/nation={}) | {}".format(
                root.DELEGATE.pyval.replace("_", " ").title(), root.DELEGATE.pyval, endo
            )
        if "X" in root.DELEGATEAUTH.pyval:
            delheader = "Delegate"
        else:
            delheader = "Delegate (Non-Executive)"
        tags = {t.text for t in root.iterfind("TAGS/TAG")}
        founderless = "Founderless" in tags
        if root.FOUNDED.pyval == 0:
            founded = "in Antiquity"
        else:
            founded = root.FOUNDED.pyval
        if root.FOUNDER.pyval == 0:
            foundervalue = "No Founder"
        else:
            if founderless:
                url = "https://www.nationstates.net/page=boneyard?nation="
            else:
                url = "https://www.nationstates.net/nation="
            foundervalue = "[{}]({}{}){}".format(
                root.FOUNDER.pyval.replace("_", " ").title(),
                url,
                root.FOUNDER.pyval,
                " (Ceased to Exist)" if founderless else "",
            )
        if founderless:
            founderheader = "Founderless"
        else:
            founderheader = "Founder"
        if not root.FOUNDERAUTH.pyval or "X" not in root.FOUNDERAUTH.pyval:
            founderheader += " (Non-Executive)"
        fash = "Fascist" in tags and "Anti-Fascist" not in tags  # why do people hoard tags...
        name = "{}{}".format("\N{LOCK} " if "Password" in tags else "", root.NAME.pyval)
        if fash:
            warning = "\n**```css\n\N{HEAVY EXCLAMATION MARK SYMBOL} Region Tagged as Fascist \N{HEAVY EXCLAMATION MARK SYMBOL}\n```**"
        else:
            warning = ""
        description = "[{} nations](https://www.nationstates.net/region={}/page=list_nations) | Founded {} | Power: {}{}".format(
            root.NUMNATIONS.pyval, root.get("id"), founded, root.POWER.pyval, warning
        )
        embed = ProxyEmbed(
            title=name,
            url="https://www.nationstates.net/region={}".format(root.get("id")),
            description=description,
            timestamp=datetime.utcfromtimestamp(root.LASTUPDATE.pyval),
            colour=0x000001
            if fash
            else 0x8BBC21
            if self._is_zday(ctx.message)
            else await ctx.embed_colour(),
        )
        embed.set_author(name="NationStates", url="https://www.nationstates.net/")
        if root.FLAG.pyval:
            embed.set_thumbnail(url=root.FLAG.pyval)
        embed.add_field(name=founderheader, value=foundervalue, inline=False)
        embed.add_field(name=delheader, value=delvalue, inline=False)
        if self._is_zday(ctx.message):
            embed.add_field(
                name="Zombies",
                value="Survivors: {} | Zombies: {} | Dead: {}".format(
                    self._illion(root.find("ZOMBIE/SURVIVORS")),
                    self._illion(root.find("ZOMBIE/ZOMBIES")),
                    self._illion(root.find("ZOMBIE/DEAD")),
                ),
                inline=False,
            )
        embed.set_footer(text="Last Updated")
        await embed.send_to(ctx)

    # __________ ASSEMBLY __________

    @commands.command(aliases=["ga", "sc"])
    async def wa(self, ctx, resolution_id: Optional[int] = None, *options: WA.convert):
        """
        Retrieves general info about World Assembly resolutions.

        Defaults to the General Assembly. Use [p]sc to get info about the Security Council.
        If no resolution ID is provided, the current at-vote resolution is used.
        Valid options:
            text - The resolution's text
            votes - The total votes for and against
            nations - The total nations for and against
            delegates - The top ten Delegates for and against
        """
        option = WA.collapse(*options, default=0)
        if resolution_id and option & (WA.NATION | WA.DELEGATE):
            return await ctx.send(
                "The Nations and Delegates options are not available for past resolutions."
            )
        is_sc = ctx.invoked_with == "sc"
        shards = ["resolution"]
        request = {"wa": "2" if is_sc else "1"}
        if option & WA.DELEGATE:
            shards.append("delvotes")
        if resolution_id:
            request["id"] = str(resolution_id)
        else:
            shards.append("lastresolution")
        root = await Api(request, q=shards)
        if not root.RESOLUTION:
            out = (
                unescape(root.LASTRESOLUTION.pyval)
                .replace("<strong>", "**")
                .replace("</strong>", "**")
            )
            try:
                out = "{}[{}](https://www.nationstates.net{}){}".format(
                    out[: out.index("<a")],
                    out[out.index('">') + 2 : out.index("</a")],
                    out[out.index('="') + 2 : out.index('">')],
                    out[out.index("</a>") + 4 :],
                )
            except ValueError:
                pass
            embed = ProxyEmbed(
                title="Last Resolution", description=out, colour=await ctx.embed_colour()
            )
            embed.set_thumbnail(
                url="https://www.nationstates.net/images/{}.jpg".format("sc" if is_sc else "ga")
            )
            return await embed.send_to(ctx)
        root = root.RESOLUTION
        img = {
            "Commendation": "images/commend.png",
            "Condemnation": "images/condemn.png",
            "Liberation": "images/liberate.png",
        }.get(root.CATEGORY.pyval, "images/ga.jpg")
        if option & WA.TEXT:
            description = "**Category: {}**\n\n{}".format(
                root.CATEGORY.pyval, escape(root.DESC.pyval, formatting=True)
            )
            short = next(
                pagify(
                    description,
                    delims=("\n", " ", "]"),
                    escape_mass_mentions=False,
                    page_length=2047,
                    priority=True,
                )
            )
            if len(short) < len(description):
                description = short + "\N{HORIZONTAL ELLIPSIS}"
        else:
            description = "Category: {}".format(root.CATEGORY.pyval)
        if resolution_id:
            impl = root.IMPLEMENTED.pyval
        else:
            # mobile embeds can't handle the FUTURE
            impl = root.PROMOTED.pyval  # + (4 * 24 * 60 * 60)  # 4 Days
        embed = ProxyEmbed(
            title=root.NAME.pyval,
            url="https://www.nationstates.net/page={}".format("sc" if is_sc else "ga")
            if not resolution_id
            else "https://www.nationstates.net/page=WA_past_resolution/id={}/council={}".format(
                resolution_id, "2" if is_sc else "1"
            ),
            description=description,
            timestamp=datetime.utcfromtimestamp(impl),
            colour=await ctx.embed_colour(),
        )
        try:
            authroot = await Api("fullname flag", nation=root.PROPOSED_BY.pyval)
        except NotFound:
            embed.set_author(
                name=" ".join(root.PROPOSED_BY.pyval.split("_")).title(),
                url="https://www.nationstates.net/page=boneyard?nation={}".format(
                    root.PROPOSED_BY.pyval
                ),
                icon_url="http://i.imgur.com/Pp1zO19.png",
            )
        else:
            embed.set_author(
                name=authroot.FULLNAME.pyval,
                url="https://www.nationstates.net/nation={}".format(root.PROPOSED_BY.pyval),
                icon_url=authroot.FLAG.pyval,
            )
        embed.set_thumbnail(url="https://www.nationstates.net/{}".format(img))
        if option & WA.DELEGATE:
            for_del_votes = sorted(
                root.iterfind("DELVOTES_FOR/DELEGATE"), key=lambda e: e.VOTES.pyval, reverse=True
            )[:10]
            against_del_votes = sorted(
                root.iterfind("DELVOTES_AGAINST/DELEGATE"),
                key=lambda e: e.VOTES.pyval,
                reverse=True,
            )[:10]
            if for_del_votes:
                embed.add_field(
                    name="Top Delegates For",
                    value="\t|\t".join(
                        "[{}](https://www.nationstates.net/nation={}) ({})".format(
                            e.NATION.pyval.replace("_", " ").title(), e.NATION.pyval, e.VOTES.pyval
                        )
                        for e in for_del_votes
                    ),
                    inline=False,
                )
            if against_del_votes:
                embed.add_field(
                    name="Top Delegates Against",
                    value="\t|\t".join(
                        "[{}](https://www.nationstates.net/nation={}) ({})".format(
                            e.NATION.pyval.replace("_", " ").title(), e.NATION.pyval, e.VOTES.pyval
                        )
                        for e in against_del_votes
                    ),
                    inline=False,
                )
        if option & WA.VOTE:
            percent = (
                100
                * root.TOTAL_VOTES_FOR.pyval
                / (root.TOTAL_VOTES_FOR.pyval + root.TOTAL_VOTES_AGAINST.pyval)
            )
            embed.add_field(
                name="Total Votes",
                value="For {}\t{:◄<13}\t{} Against".format(
                    root.TOTAL_VOTES_FOR.pyval,
                    "►" * int(round(percent / 10)) + str(int(round(percent))) + "%",
                    root.TOTAL_VOTES_AGAINST.pyval,
                ),
                inline=False,
            )
        if option & WA.NATION:
            percent = (
                100
                * root.TOTAL_NATIONS_FOR.pyval
                / (root.TOTAL_NATIONS_FOR.pyval + root.TOTAL_NATIONS_AGAINST.pyval)
            )
            embed.add_field(
                name="Total Nations",
                value="For {}\t{:◄<13}\t{} Against".format(
                    root.TOTAL_NATIONS_FOR.pyval,
                    "►" * int(round(percent / 10)) + str(int(round(percent))) + "%",
                    root.TOTAL_NATIONS_AGAINST.pyval,
                ),
                inline=False,
            )
        # I can only blame my own buggy code for the following
        repealed_by = root.find("REPEALED_BY")
        if repealed_by is not None:
            embed.add_field(
                name="Repealed By",
                value='[Repeal "{}"](https://www.nationstates.net/page=WA_past_resolution/id={}/council={})'.format(
                    root.NAME.pyval, root.REPEALED_BY.pyval, "2" if is_sc else "1"
                ),
                inline=False,
            )
        repeals = root.find("REPEALS_COUNCILID")
        if repeals is not None:
            embed.add_field(
                name="Repeals",
                value="[{}](https://www.nationstates.net/page=WA_past_resolution/id={}/council={})".format(
                    root.NAME.pyval[8:-1], repeals, "2" if is_sc else "1"
                ),
                inline=False,
            )
        embed.set_footer(text="Passed" if resolution_id else "Voting Started")
        await embed.send_to(ctx)

    # __________ SHARD __________

    @commands.command()
    async def shard(self, ctx, *shards: str):
        """
        Retrieves the specified info from NationStates

        Uses UNIX-style arguments. Arguments will be shards, while flags will be keywords.
        An asterisk may be used to consume the rest of the arguments at once.

        Examples:
            [p]shard --nation Darcania census --scale "65 66" --mode score
            [p]shard numnations lastupdate delegate --region * 10000 Islands
        """
        if not shards:
            return await ctx.send_help()
        request: dict = {}
        key = "q"
        for i, shard in enumerate(shards):
            if shard.startswith("--"):
                if key != "q":
                    return await ctx.send("No value provided for key {!r}".format(key))
                key = shard[2:]
            elif shard.startswith("*"):
                request.setdefault(key, []).append(" ".join((shard[1:], *shards[i + 1 :])).strip())
                key = "q"
                break
            else:
                request.setdefault(key, []).append(shard)
                key = "q"
        if key != "q":
            return await ctx.send("No value provided for key {!r}".format(key))
<<<<<<< HEAD
        root = await Api(request)
        await ctx.send_interactive(pagify(pretty_string(root), shorten_by=11), "xml")
=======
        root = await Api(**request)
        await ctx.send_interactive(pagify(root.to_pretty_string(), shorten_by=11), "xml")
>>>>>>> a0e42832

    # __________ ENDORSE __________

    @commands.command()
    async def ne(self, ctx, *, wa_nation: str):
        """Nations Endorsing (NE) the specified WA nation"""
        root = await Api("endorsements fullname wa", nation=wa_nation)
        if root.UNSTATUS.pyval.lower() == "non-member":
            return await ctx.send(f"{root.FULLNAME.pyval} is not a WA member.")
        if not root.ENDORSEMENTS.pyval:
            return await ctx.send(f"{root.FULLNAME.pyval} has no endorsements.")
        await ctx.send(
            "Nations endorsing " + root.FULLNAME.pyval,
            file=discord.File(BytesIO(root.ENDORSEMENTS.pyval.encode()), "ne.txt"),
        )

    @commands.command()
    async def nec(self, ctx, *, wa_nation: str):
        """Nations Endorsing [Count] (NEC) the specified WA nation"""
        root = await Api("census fullname wa", nation=wa_nation, scale="66", mode="score")
        if root.UNSTATUS.pyval.lower() == "non-member":
            return await ctx.send(f"{root.FULLNAME.pyval} is not a WA member.")
        await ctx.send(
            "{:.0f} nations are endorsing {}".format(
                root.find(".//SCALE[@id='66']/SCORE").pyval, root.FULLNAME.pyval
            )
        )

    @commands.command()
    async def spdr(self, ctx, *, nation: str):
        """Soft Power Disbursement Rating (SPDR, aka numerical Influence) of the specified nation"""
        root = await Api("census fullname", nation=nation, scale="65", mode="score")
        await ctx.send(
            "{} has {:.0f} influence".format(
                root.FULLNAME.pyval, root.find(".//SCALE[@id='65']/SCORE").pyval
            )
        )

    @commands.command()
    async def nne(self, ctx, *, wa_nation: str):
        """Nations Not Endorsing (NNE) the specified WA nation"""
        nation_root = await Api("endorsements fullname region wa", nation=wa_nation)
        if nation_root.UNSTATUS.pyval.lower() == "non-member":
            return await ctx.send(f"{nation_root.FULLNAME.pyval} is not a WA member.")
        wa_root = await Api("members", wa="1")
        region_root = await Api("nations", region=nation_root.REGION.pyval)
        final = (
            set(region_root.NATIONS.pyval.split(":"))
            .intersection(wa_root.MEMBERS.pyval.split(","))
            .difference((nation_root.ENDORSEMENTS.pyval or "").split(","))
        )
        await ctx.send(
            "Nations not endorsing " + nation_root.FULLNAME.pyval,
            file=discord.File(BytesIO(",".join(final).encode()), "nne.txt"),
        )

    @commands.command()
    async def nnec(self, ctx, *, wa_nation: str):
        """Nations Not Endorsing [Count] (NNEC) the specified WA nation"""
        nation_root = await Api("endorsements fullname region wa", nation=wa_nation)
        if nation_root.UNSTATUS.pyval.lower() == "non-member":
            return await ctx.send(f"{nation_root.NAME.pyval} is not a WA member.")
        wa_root = await Api("members", wa="1")
        region_root = await Api("nations", region=nation_root.REGION.pyval)
        final = (
            set(region_root.NATIONS.pyval.split(":"))
            .intersection(wa_root.MEMBERS.pyval.split(","))
            .difference((nation_root.ENDORSEMENTS.pyval or "").split(","))
        )
        await ctx.send(
            "{:.0f} nations are not endorsing {}".format(len(final), nation_root.FULLNAME.pyval)
        )<|MERGE_RESOLUTION|>--- conflicted
+++ resolved
@@ -567,13 +567,8 @@
                 key = "q"
         if key != "q":
             return await ctx.send("No value provided for key {!r}".format(key))
-<<<<<<< HEAD
-        root = await Api(request)
-        await ctx.send_interactive(pagify(pretty_string(root), shorten_by=11), "xml")
-=======
         root = await Api(**request)
         await ctx.send_interactive(pagify(root.to_pretty_string(), shorten_by=11), "xml")
->>>>>>> a0e42832
 
     # __________ ENDORSE __________
 
